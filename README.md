ML Prediction, Planning and Simulation for Self-Driving
===

![ML prediction, planning and simulation for self-driving](/images/av.jpg)

This repository and the associated datasets constitute a framework for developing learning-based solutions to prediction, planning and simulation problems in self-driving. State-of-the-art solutions to these problems still require significant amounts of hand-engineering and unlike, for example, perception systems, have not benefited much from deep learning and the vast amount of driving data available.

The purpose of this framework is to enable engineers and researchers to experiment with data-driven approaches to planning and simulation problems using real world driving data and contribute to state-of-the-art solutions.

![Modern AV pipeline](/images/pipeline.png)

This software is developed by Lyft Level 5 self-driving division and is [open to external contributors](how_to_contribute.md).

# Examples
You can use this framework to build systems which:
* Turn prediction, planning and simulation problems into data problems and train them on real data.
* Use neural networks to model key components of the Autonomous Vehicle (AV) stack.
* Use historical observations to predict future movement of cars around an AV.
* Plan behavior of an AV in order to imitate human driving.
* Study the improvement in performance of these systems as the amount of data increases.

# News

# Overview
The framework consists of three modules:
1. **Datasets** - data available for training ML models.
2. **L5Kit** - the core library supporting functionality for reading the data and framing planning and simulation problems as ML problems.
3. **Examples** - an ever-expanding collection of jupyter notebooks which demonstrate the use of L5Kit to solve various AV problems.

## 1. Datasets
To use the framework you will need to download the Lyft Level 5 Prediction dataset from https://level5.lyft.com/.
It consists of the following components:
* 1000 hours of perception output logged by Lyft AVs operating in Palo Alto. This data is stored in 30 second chunks using the [zarr format](data_format.md).
* [A hand-annotated, HD semantic map](https://medium.com/lyftlevel5/semantic-maps-for-autonomous-vehicles-470830ee28b6). This data is stored using protobuf format.
* A high-definition aerial map of the Palo Alto area. This image has 8cm per pixel resolution and is provided by [NearMap](https://www.nearmap.com/).

To read more about the dataset and how it was generated, read the [dataset whitepaper](https://level5.lyft.com/).

## 2. L5Kit
L5Kit is a library which lets you:
- Load driving scenes from zarr files
- Read semantic maps
- Read aerial maps
- Create birds-eye-view (BEV) images which represent a scene around an AV or another vehicle
- Sample data
- Train neural networks
- Visualize results

## 3. Examples
The `examples` folder contains examples in jupyter notebook format which you can use as a foundation for building your ML planning and simulation solutions. Currently we provide two examples, with more to come soon:

#### Dataset visualization
A tutorial on how to load and visualize samples from a dataset using L5Kit.

#### Agent motion prediction
An example of training a neural network to predict the future positions of cars nearby an AV. This example is a baseline solution for the Lyft 2020 Kaggle Motion Prediction Challenge.

# Installation
### 1. Clone the repo
```shell
git clone https://github.com/lyft/l5kit.git ./
```

### 2. Download the datasets
<<<<<<< HEAD
Register at https://level5.lyft.com/dataset/ and download the [2020 Lyft prediction dataset](https://tinyurl.com/lyft-prediction-dataset) and store all files in one folder.
=======
Register at https://level5.lyft.com/dataset/ and download the 2020 Lyft prediction dataset. Store all files in a single folder.
>>>>>>> 78933476
The resulting directory structure should be:
```
prediction-dataset/
  +- sample_scenes/
  +- scenes/
  +- aerial_map/
  +- semantic_map/
```

### 3. Install L5Kit
```shell
cd l5kit
pip install -r requirements.txt
```

### 4. Generate L5Kit code html documentation (optional)
```shell
sphinx-apidoc --module-first --separate -o API/ l5kit/l5kit l5kit/l5kit/tests*
sphinx-build . docs
```

### 5. Run example
```shell
jupyter notebook examples/visualisation/visualise_data.ipynb
```

# License
We use Apache 2 license for the code in this repo.

[License](LICENSE)

# Credits
The framework was developed at Lyft Level 5 and is maintained by the following authors and contributors:
* [Guido Zuidhof](https://www.linkedin.com/in/guido-zuidhof-377b6947/)
* [Luca Bergamini](https://www.linkedin.com/in/luca-bergamini-61a510182/)
* [John Houston](https://www.linkedin.com/in/joust/)
* [Yawei Ye](https://www.linkedin.com/in/yawei-ye-b76249b1/)
* [Suraj MS](https://www.linkedin.com/in/suraj-m-s-7896b9126/)
* [Oliver Scheel](https://www.linkedin.com/in/oliver-scheel-98a048176/)
* [Emil Praun](https://www.linkedin.com/in/emil-praun-7597152/)
* [Liam Kelly](https://www.linkedin.com/in/liam-kelly-83089435/)
* [Vladimir Iglovikov](https://www.linkedin.com/in/iglovikov/)
* [Chih Hu](https://www.linkedin.com/in/chihchu/)
* [Peter Ondruska](https://www.linkedin.com/in/pondruska/)

## Citation
If you are using L5Kit or dataset in your work please cite the following [whitepaper](https://tinyurl.com/lyft-prediction-dataset):
```
@misc{lyft2020,
title = {One Thousand and One Hours: Self-driving Motion Prediction Dataset},
author = {Houston, J. and Zuidhof, G. and Bergamini, L. and Ye, Y. and Jain, A. and Omari, S. and Iglovikov, V. and Ondruska, P.},
year = {2020},
howpublished = {\url{https://level5.lyft.com/dataset/}}
```

![Lyft Level 5](/images/lyft.jpg)


# Contact
If you find problem or have questions about L5Kit please feel free to create [github issue](https://github.com/lyft/l5kit/issues) or reach out to l5kit@lyft.com!<|MERGE_RESOLUTION|>--- conflicted
+++ resolved
@@ -62,11 +62,7 @@
 ```
 
 ### 2. Download the datasets
-<<<<<<< HEAD
-Register at https://level5.lyft.com/dataset/ and download the [2020 Lyft prediction dataset](https://tinyurl.com/lyft-prediction-dataset) and store all files in one folder.
-=======
-Register at https://level5.lyft.com/dataset/ and download the 2020 Lyft prediction dataset. Store all files in a single folder.
->>>>>>> 78933476
+Register at https://level5.lyft.com/dataset/ and download the [2020 Lyft prediction dataset](https://tinyurl.com/lyft-prediction-dataset). Store all files in a single folder.
 The resulting directory structure should be:
 ```
 prediction-dataset/
